import itertools

import numpy as np
from qiskit import QuantumCircuit
from qiskit.primitives import BaseEstimator, BaseSampler
from qiskit.quantum_info import Pauli, PauliList, SparsePauliOp
from qiskit_nature.second_q.circuit.library import PUCCD, UCC, UCCSD, HartreeFock
from qiskit_nature.second_q.mappers import JordanWignerMapper, ParityMapper
from qiskit_nature.second_q.mappers.fermionic_mapper import FermionicMapper
from qiskit_nature.second_q.operators import FermionicOp

from slowquant.qiskit_interface.base import FermionicOperator
from slowquant.qiskit_interface.custom_ansatz import (
    ErikD_JW,
    ErikD_Parity,
    ErikSD_JW,
    ErikSD_Parity,
)


class QuantumInterface:
    """Quantum interface class.

    This class handles the interface with qiskit and the communication with quantum hardware.
    """

    def __init__(
        self,
        primitive: BaseEstimator | BaseSampler,
        ansatz: str,
        mapper: FermionicMapper,
        do_M_mitigation: bool = False,
        do_M_iqa: bool = False,
        do_M_ansatz0: bool = False,
    ) -> None:
        """Interface to Qiskit to use IBM quantum hardware or simulator.

        Args:
            primitive: Qiskit Estimator or Sampler object.
            ansatz: Name of ansatz to be used.
            mapper: Qiskit mapper object.
            do_M_mitigation: Do error mitigation via read-out correlation matrix.
            do_M_iqa: Use independent qubit approximation when constructing the read-out correlation matrix.
            do_M_ansatz0: Use the ansatz with theta=0 when constructing the read-out correlation matrix
        """
        allowed_ansatz = ("UCCSD", "PUCCD", "UCCD", "ErikD", "ErikSD", "HF")
        if ansatz not in allowed_ansatz:
            raise ValueError("The chosen Ansatz is not availbale. Choose from: ", allowed_ansatz)
        self.ansatz = ansatz
        self._primitive = primitive
        self.mapper = mapper
        self._do_M_mitigation = do_M_mitigation
        self._do_M_iqa = do_M_iqa
        self._do_M_ansatz0 = do_M_ansatz0
        self._Minv = None
        self.total_shots_used = 0
        self.total_device_calls = 0
        self.total_paulis_evaluated = 0

    def construct_circuit(self, num_orbs: int, num_elec: tuple[int, int]) -> None:
        """Construct qiskit circuit.

        Args:
            num_orbs: Number of orbitals in spatial basis.
            num_elec: Number of electrons (alpha, beta).
        """
        self.num_orbs = num_orbs
        self.num_spin_orbs = 2 * num_orbs
        self.num_elec = tuple(num_elec)

        if self.ansatz == "UCCSD":
            self.circuit = UCCSD(
                num_orbs,
                self.num_elec,
                self.mapper,
                initial_state=HartreeFock(
                    num_orbs,
                    self.num_elec,
                    self.mapper,
                ),
            )
        elif self.ansatz == "PUCCD":
            self.circuit = PUCCD(
                num_orbs,
                self.num_elec,
                self.mapper,
                initial_state=HartreeFock(
                    num_orbs,
                    self.num_elec,
                    self.mapper,
                ),
            )
        elif self.ansatz == "UCCD":
            self.circuit = UCC(
                num_orbs,
                self.num_elec,
                "d",
                self.mapper,
                initial_state=HartreeFock(
                    num_orbs,
                    self.num_elec,
                    self.mapper,
                ),
            )
        elif self.ansatz == "ErikD":
            if num_orbs != 2 or self.num_elec != (1, 1):
                raise ValueError(f"Chosen ansatz, {self.ansatz}, only works for (2,2)")
            if isinstance(self.mapper, JordanWignerMapper):
                self.circuit = ErikD_JW()
            elif isinstance(self.mapper, ParityMapper):
                self.circuit = ErikD_Parity()
            else:
                raise ValueError(f"Unsupported mapper, {type(self.mapper)}, for ansatz {self.ansatz}")
        elif self.ansatz == "ErikSD":
            if num_orbs != 2 or self.num_elec != (1, 1):
                raise ValueError(f"Chosen ansatz, {self.ansatz}, only works for (2,2)")
            if isinstance(self.mapper, JordanWignerMapper):
                self.circuit = ErikSD_JW()
            elif isinstance(self.mapper, ParityMapper):
                self.circuit = ErikSD_Parity()
            else:
                raise ValueError(f"Unsupported mapper, {type(self.mapper)}, for ansatz {self.ansatz}")
        elif self.ansatz == "HF":
            self.circuit = HartreeFock(num_orbs, self.num_elec, self.mapper)

        self.num_qubits = self.circuit.num_qubits
        # Set parameter to HarteeFock
        self._parameters = [0.0] * self.circuit.num_parameters

    @property
    def parameters(self) -> list[float]:
        """Get ansatz parameters.

        Returns:
            Ansatz parameters.
        """
        return self._parameters

    @parameters.setter
    def parameters(
        self,
        parameters: list[float],
    ) -> None:
        """Set ansatz parameters.

        Args:
            parameters: List of ansatz parameters.
        """
        if len(parameters) != self.circuit.num_parameters:
            raise ValueError(
                "The length of the parameter list does not fit the chosen circuit for the Ansatz ",
                self.ansatz,
            )
        if hasattr(self, "distributions"):
            self.distributions.clear()
        self._parameters = parameters.copy()

    def op_to_qbit(self, op: FermionicOperator) -> SparsePauliOp:
        """Fermionic operator to qbit rep.

        Args:
            op: Operator as SlowQuant's FermionicOperator object

        Returns:
            Qubit representation of operator.
        """
        return self.mapper.map(FermionicOp(op.get_qiskit_form(self.num_orbs), self.num_spin_orbs))

    def quantum_expectation_value(
        self, op: FermionicOperator, custom_parameters: list[float] | None = None
    ) -> float:
        """Calculate expectation value of circuit and observables.

        Args:
            op: Operator as SlowQuant's FermionicOperator object.

        Returns:
            Expectation value of fermionic operator.
        """
        if custom_parameters is None:
            run_parameters = self.parameters
        else:
            run_parameters = custom_parameters

        # Check if estimator or sampler
        if isinstance(self._primitive, BaseEstimator):
            return self._estimator_quantum_expectation_value(op, run_parameters)
        if isinstance(self._primitive, BaseSampler) and custom_parameters is None:
            return self._sampler_quantum_expectation_value(op)
        if isinstance(self._primitive, BaseSampler):
            return self._sampler_quantum_expectation_value_nosave(op, run_parameters)
        raise ValueError(
            "The Quantum Interface was initiated with an unknown Qiskit primitive, {type(self._primitive)}"
        )

    def _estimator_quantum_expectation_value(
        self, op: FermionicOperator, run_parameters: list[float]
    ) -> float:
        """Calculate expectation value of circuit and observables via Estimator.

        Args:
            op: SlowQuant fermionic operator.
            run_parameters: Circuit parameters.

        Returns:
            Expectation value of operator.
        """
        observables = self.op_to_qbit(op)
        job = self._primitive.run(
            circuits=self.circuit,
            parameter_values=run_parameters,
            observables=observables,
        )
        if hasattr(self._primitive.options, "shots"):
            # Shot-noise simulator
            self.total_shots_used += self._primitive.options.shots * len(observables)
        elif "execution" in self._primitive.options:
            # Device
            self.total_shots_used += self._primitive.options["execution"]["shots"] * len(observables)
        self.total_device_calls += 1
        self.total_paulis_evaluated += len(observables)
        result = job.result()
        values = result.values[0]

        if isinstance(values, complex):
            if abs(values.imag) > 10**-2:
                print("Warning: Complex number detected with Im = ", values.imag)

        return values.real

    def _sampler_quantum_expectation_value(self, op: FermionicOperator) -> float:
        r"""Calculate expectation value of circuit and observables via Sampler.

        Calculated Pauli expectation values will be saved in memory.

        The expectation value over a fermionic operator is calcuated as:

        .. math::
            E = \sum_i^N c_i\left<0\left|P_i\right|0\right>

        With :math:`c_i` being the :math:`i` the coefficient and :math:`P_i` the :math:`i` the Pauli string.

        Args:
            op: SlowQuant fermionic operator.

        Returns:
            Expectation value of operator.
        """
        values = 0.0
        # Map Fermionic to Qubit
        observables = self.op_to_qbit(op)
        # Obtain cliques for operator's Pauli strings
        raw_cliques = make_cliques(observables.paulis)
        # Make sure clique head is in clique Pauli list
        for clique_pauli, clique in raw_cliques.items():
            if clique_pauli not in clique:
                clique.append(clique_pauli)
        cliques = {}

        if not hasattr(self, "distributions"):
            self.distributions: dict[str, float] = {}

        # Check if cliques have already been calculated
        for clique_pauli, clique in raw_cliques.items():
            if clique_pauli not in self.distributions:
                cliques[clique_pauli] = clique

        if len(cliques) != 0:
            # Check if error mitigation is requested and if read-out matrix already exists.
            if self._do_M_mitigation and self._Minv is None:
                self._make_Minv()

            # Simulate each clique head with one combined device call
            # and return a list of distributions
<<<<<<< HEAD
            distr = self._one_call_pauli_sampler_distributions(
                PauliList(list(cliques.keys())), self.parameters
=======
            distr = self._one_call_sampler_distributions(
                PauliList(list(cliques.keys())), self.parameters, self.circuit
>>>>>>> 03232fa6
            )

            # Loop over all clique Paul lists to obtain the result for each Pauli string from the clique head distribution
            for nr, clique in enumerate(cliques.values()):
                dist = distr[nr]  # Measured distribution for a given clique head
                if self._do_M_mitigation:  # apply error mitigation if requested
                    dist = correct_distribution(dist, self._Minv)
                for pauli in clique:  # Loop over all clique Pauli strings associated with one clique head
                    result = 0.0
                    for key, value in dist.items():  # build result from quasi-distribution
                        # Here we could check if we want a given key (bitstring) in the result distribution
                        result += value * get_bitstring_sign(Pauli(pauli), key)
                    self.distributions[pauli] = result

        # Loop over all Pauli strings in observable and build final result with coefficients
        for pauli, coeff in zip(observables.paulis, observables.coeffs):
            values += self.distributions[str(pauli)] * coeff

        if isinstance(values, complex):
            if abs(values.imag) > 10**-2:
                print("Warning: Complex number detected with Im = ", values.imag)

        return values.real

    def _sampler_quantum_expectation_value_nosave(
        self, op: FermionicOperator, run_parameters: list[float]
    ) -> float:
        r"""Calculate expectation value of circuit and observables via Sampler.

        Calling this function will not use any pre-calculated Pauli expectaion values.
        Nor will it save any of the calculated Pauli expectation values.

        The expectation value over a fermionic operator is calcuated as:

        .. math::
            E = \sum_i^N c_i\left<0\left|P_i\right|0\right>

        With :math:`c_i` being the :math:`i` the coefficient and :math:`P_i` the :math:`i` the Pauli string.

        Args:
            op: SlowQuant fermionic operator.
            run_parameters: Circuit parameters.

        Returns:
            Expectation value of operator.
        """
        values = 0.0
        # Map Fermionic to Qubit
        observables = self.op_to_qbit(op)
        # Obtain cliques for operator's Pauli strings
        cliques = make_cliques(observables.paulis)

        # Simulate each clique head with one combined device call
        # and return a list of distributions
<<<<<<< HEAD
        distr = self._one_call_pauli_sampler_distributions(PauliList(list(cliques.keys())), run_parameters)
=======
        distr = self._one_call_sampler_distributions(
            PauliList(list(cliques.keys())), run_parameters, self.circuit
        )
>>>>>>> 03232fa6
        distributions = {}

        # Check if error mitigation is requested and if read-out matrix already exists.
        if self._do_M_mitigation and self._Minv is None:
            self._make_Minv()

        # Loop over all clique Paul lists to obtain the result for each Pauli string from the clique head distribution
        for nr, clique in enumerate(cliques.values()):
            dist = distr[nr]  # Measured distribution for a given clique head
            if self._do_M_mitigation:  # apply error mitigation if requested
                dist = correct_distribution(dist, self._Minv)
            for pauli in clique:  # Loop over all clique Pauli strings associated with one clique head
                result = 0.0
                for key, value in dist.items():  # build result from quasi-distribution
                    # Here we could check if we want a given key (bitstring) in the result distribution
                    result += value * get_bitstring_sign(Pauli(pauli), key)
                distributions[pauli] = result

        # Loop over all Pauli strings in observable and build final result with coefficients
        for pauli, coeff in zip(observables.paulis, observables.coeffs):
            values += distributions[str(pauli)] * coeff

        if isinstance(values, complex):
            if abs(values.imag) > 10**-2:
                print("Warning: Complex number detected with Im = ", values.imag)

        return values.real

<<<<<<< HEAD
    def _one_call_pauli_sampler_distributions(
        self, paulis: PauliList, run_parameters: list[float], custom_circ: None | QuantumCircuit = None
    ) -> list[dict[str, float]]:
        r"""Get results from a sampler distribution for several Pauli strings measured one circuit.
=======
    def _one_call_sampler_distributions(
        self,
        paulis: PauliList | Pauli,
        run_parameters: list[list[float]] | list[float],
        circuits_in: list[QuantumCircuit] | QuantumCircuit,
    ) -> list[dict[str, float]]:
        r"""Get results from a sampler distribution for several Pauli strings measured on several circuits.
>>>>>>> 03232fa6

        The expectation value of a Pauli string is calcuated as:

        .. math::
            E = \sum_i^N p_i\left<b_i\left|P\right|b_i\right>

        With :math:`p_i` being the :math:`i` th probability and :math:`b_i` being the `i` th bit-string.

        Args:
<<<<<<< HEAD
            paulis: List of Pauli strings to measure.
            run_paramters: Parameters of circuit.
            custom_circ: Specific circuit to run.
=======
            paulis: (List of) Pauli strings to measure.
            run_paramters: List of parameters of each circuit.
            circuits_in: List of circuits
>>>>>>> 03232fa6

        Returns:
            Array of quasi-distributions in order of all circuits results for a given Pauli String first.
            E.g.: [PauliString[0] for Circuit[0], PauliString[0] for Circuit[1], ...]
        """
        if isinstance(paulis, Pauli):
            paulis = PauliList(paulis)
        num_paulis = len(paulis)
        if isinstance(circuits_in, QuantumCircuit):
            circuits_in = [circuits_in]
        num_circuits = len(circuits_in)

        circuits = [None] * (num_paulis * num_circuits)

        # Create QuantumCircuits
<<<<<<< HEAD
        if custom_circ is None:
            for nr, pauli in enumerate(paulis):
                ansatz_w_obs = self.circuit.compose(to_CBS_measurement(pauli))
                ansatz_w_obs.measure_all()
                circuits[nr] = ansatz_w_obs
        else:
            for nr, pauli in enumerate(paulis):
                ansatz_w_obs = custom_circ.compose(to_CBS_measurement(pauli))
                ansatz_w_obs.measure_all()
                circuits[nr] = ansatz_w_obs
=======
        for nr_pauli, pauli in enumerate(paulis):
            pauli_circuit = to_CBS_measurement(pauli)
            for nr_circuit, circuit in enumerate(circuits_in):
                ansatz_w_obs = circuit.compose(pauli_circuit)
                ansatz_w_obs.measure_all()
                circuits[nr_circuit + (nr_pauli * num_circuits)] = ansatz_w_obs
>>>>>>> 03232fa6

        # Run sampler
        if num_circuits == 1:
            parameter_values = [run_parameters] * num_paulis
        else:
            parameter_values = run_parameters * num_paulis
        job = self._primitive.run(circuits, parameter_values=parameter_values)
        if hasattr(self._primitive.options, "shots"):
            # Shot-noise simulator
            self.total_shots_used += self._primitive.options.shots * num_paulis * num_circuits
        elif "execution" in self._primitive.options:
            # Device
            self.total_shots_used += self._primitive.options["execution"]["shots"] * num_paulis * num_circuits
        self.total_device_calls += 1
        self.total_paulis_evaluated += num_paulis * num_circuits

        # Get quasi-distribution in binary probabilities
        distr = [res.binary_probabilities() for res in job.result().quasi_dists]
        return distr

<<<<<<< HEAD
    def _one_call_circuit_sampler_distributions(
        self, pauli: Pauli, run_parameters: list[list[float]], circuits_in: list[QuantumCircuit]
    ) -> list[dict[str, float]]:
        r"""Get results from a sampler distribution for one given Pauli string measured on several circuits.

        The expectation value of a Pauli string is calcuated as:

        .. math::
            E = \sum_i^N p_i\left<b_i\left|P\right|b_i\right>

        With :math:`p_i` being the :math:`i` th probability and :math:`b_i` being the `i` th bit-string.

        Args:
            pauli: Pauli string to measure.
            run_paramters: List of parameters of each circuit.
            circuits_in: List of circuits

        Returns:
            Probability weighted Pauli string.
        """
        num_circuits = len(circuits_in)
        circuits = [None] * num_circuits

        # Circuit from pauli
        pauli_circuit = to_CBS_measurement(pauli)
        # Create QuantumCircuits
        for nr, circuit in enumerate(circuits_in):
            ansatz_w_obs = circuit.compose(pauli_circuit)
            ansatz_w_obs.measure_all()
            circuits[nr] = ansatz_w_obs

        # Run sampler
        job = self._primitive.run(circuits, parameter_values=run_parameters)
        if hasattr(self._primitive.options, "shots"):
            # Shot-noise simulator
            self.total_shots_used += self._primitive.options.shots * num_circuits
        elif "execution" in self._primitive.options:
            # Device
            self.total_shots_used += self._primitive.options["execution"]["shots"] * num_circuits
        self.total_device_calls += 1
        self.total_paulis_evaluated += num_circuits

        # Get quasi-distribution in binary probabilities
        distr = [res.binary_probabilities() for res in job.result().quasi_dists]
        return distr

=======
>>>>>>> 03232fa6
    def _sampler_distributions(
        self, pauli: PauliList, run_parameters: list[float], custom_circ: None | QuantumCircuit = None
    ) -> dict[str, float]:
        r"""Get results from a sampler distribution for one given Pauli string.

        The expectation value of a Pauli string is calcuated as:

        .. math::
            E = \sum_i^N p_i\left<b_i\left|P\right|b_i\right>

        With :math:`p_i` being the :math:`i` th probability and :math:`b_i` being the `i` th bit-string.

        Args:
            pauli: Pauli string to measure.
            run_paramters: Parameters of circuit.
            custom_circ: Specific circuit to run.

        Returns:
            Quasi-distributions.
        """
        # Create QuantumCircuit
        if custom_circ is None:
            ansatz_w_obs = self.circuit.compose(to_CBS_measurement(pauli))
        else:
            ansatz_w_obs = custom_circ.compose(to_CBS_measurement(pauli))
        ansatz_w_obs.measure_all()

        # Run sampler
        job = self._primitive.run(ansatz_w_obs, parameter_values=run_parameters)
        if hasattr(self._primitive.options, "shots"):
            # Shot-noise simulator
            self.total_shots_used += self._primitive.options.shots
        elif "execution" in self._primitive.options:
            # Device
            self.total_shots_used += self._primitive.options["execution"]["shots"]
        self.total_device_calls += 1

        # Get quasi-distribution in binary probabilities
        distr = job.result().quasi_dists[0].binary_probabilities()
        return distr

    def _make_Minv(self) -> None:
        r"""Make inverse of read-out correlation matrix with one device call.

        The read-out correlation matrix is of the form (for two qubits):

        .. math::
            M = \begin{pmatrix}
                P(00|00) & P(00|10) & P(00|01) & P(00|11)\\
                P(10|00) & P(10|10) & P(10|01) & P(10|11)\\
                P(01|00) & P(01|10) & P(01|01) & P(01|11)\\
                P(11|00) & P(11|10) & P(11|01) & P(11|11)
                \end{pmatrix}

        With :math:`P(AB|CD)` meaning the probability of reading :math:`AB` given the circuit is prepared to give :math:`CD`.

        The construction also supports the independent qubit approximation, which for two qubits means that:

        .. math::
            P(\tilde{q}_1 \tilde{q}_0|q_1 q_0) = P(\tilde{q}_1|q_1)P(\tilde{q}_0|q_0)

        Under this approximation only :math:`\left<00\right|` and :math:`\left<11\right|` need to be measured,
        in order the gain enough information to construct :math:`M`.

        The read-out correlation take the following form (for two qubits):

        .. math::
            M = \begin{pmatrix}
                P_{q1}(0|0)P_{q0}(0|0) & P_{q1}(0|1)P_{q0}(0|0) & P_{q1}(0|0)P_{q0}(0|1) & P_{q1}(0|1)P_{q0}(0|1)\\
                P_{q1}(1|0)P_{q0}(0|0) & P_{q1}(1|1)P_{q0}(0|0) & P_{q1}(1|0)P_{q0}(0|1) & P_{q1}(1|1)P_{q0}(0|1)\\
                P_{q1}(0|0)P_{q0}(1|0) & P_{q1}(0|1)P_{q0}(1|0) & P_{q1}(0|0)P_{q0}(1|1) & P_{q1}(0|1)P_{q0}(1|1)\\
                P_{q1}(1|0)P_{q0}(1|0) & P_{q1}(1|1)P_{q0}(1|0) & P_{q1}(1|0)P_{q0}(1|1) & P_{q1}(1|1)P_{q0}(1|1)
                \end{pmatrix}

        The construct also support the building of the read-out correlation matrix when the ansatz is included:

        .. math::
            \left<00\right| \rightarrow \left<00\right|\boldsymbol{U}^\dagger\left(\boldsymbol{\theta}=\boldsymbol{0}\right)

        This way some of the gate-error can be build into the read-out correlation matrix.

        #. https://qiskit.org/textbook/ch-quantum-hardware/measurement-error-mitigation.html
        """
        print("Measuring error mitigation read-out matrix.")
        if self.num_qubits > 12:
            raise ValueError("Current implementation does not scale above 12 qubits?")
        if "transpilation" in self._primitive.options:
            if self._primitive.options["transpilation"]["initial_layout"] is None:
                raise ValueError(
                    "Doing read-out correlation matrix requires qubits to be fixed. Got ['transpilation']['initial_layout'] as None"
                )
        else:
            print("No transpilation option found in primitive. Debugging run via simulator is assumed.")
        if self._do_M_ansatz0:
            ansatz = self.circuit
            # Negate the Hartree-Fock State
            ansatz = ansatz.compose(HartreeFock(self.num_orbs, self.num_elec, self.mapper))
        else:
            ansatz = QuantumCircuit(self.num_qubits)
        M = np.zeros((2**self.num_qubits, 2**self.num_qubits))
        if self._do_M_iqa:
            ansatzX = ansatz.copy()
            for i in range(self.num_qubits):
                ansatzX.x(i)
<<<<<<< HEAD
            [Pzero, Pone] = self._one_call_circuit_sampler_distributions(
=======
            [Pzero, Pone] = self._one_call_sampler_distributions(
>>>>>>> 03232fa6
                Pauli("Z" * self.num_qubits),
                [[10**-8] * len(ansatz.parameters)] * 2,
                [ansatz.copy(), ansatzX],
            )
            for comb in itertools.product([0, 1], repeat=self.num_qubits):
                idx2 = int("".join([str(x) for x in comb]), 2)
                for comb_m in itertools.product([0, 1], repeat=self.num_qubits):
                    P = 1.0
                    idx1 = int("".join([str(x) for x in comb_m]), 2)
                    for idx, (bit, bit_m) in enumerate(zip(comb[::-1], comb_m[::-1])):
                        val = 0.0
                        if bit == 0:
                            Pout = Pzero
                        else:
                            Pout = Pone
                        for bitstring, prob in Pout.items():
                            if bitstring[idx] == str(bit_m):
                                val += prob
                        P *= val
                    M[idx1, idx2] = P
        else:
            ansatz_list = [None] * 2**self.num_qubits
            for nr, comb in enumerate(itertools.product([0, 1], repeat=self.num_qubits)):
                ansatzX = ansatz.copy()
                idx2 = int("".join([str(x) for x in comb]), 2)
                for i, bit in enumerate(comb):
                    if bit == 1:
                        ansatzX.x(i)
                # Make list of custom ansatz
                ansatz_list[nr] = ansatzX
            # Simulate all elements with one device call
<<<<<<< HEAD
            Px_list = self._one_call_circuit_sampler_distributions(
=======
            Px_list = self._one_call_sampler_distributions(
>>>>>>> 03232fa6
                Pauli("Z" * self.num_qubits),
                [[10**-8] * len(ansatz.parameters)] * len(ansatz_list),
                ansatz_list,
            )
            # Construct M
            for idx2, Px in enumerate(Px_list):
                for bitstring, prob in Px.items():
                    idx1 = int(bitstring[::-1], 2)
                    M[idx1, idx2] = prob
        self._Minv = np.linalg.inv(M)


def to_CBS_measurement(op: PauliList) -> QuantumCircuit:
    r"""Convert a Pauli string to Pauli measurement circuit.

    This is achived by the following transformation:

    .. math::
        \begin{align}
        I &\rightarrow I\\
        Z &\rightarrow Z\\
        X &\rightarrow XH\\
        Y &\rightarrow YS^{\dagger}H
        \end{align}

    Args:
        op: Pauli string operator.

    Returns:
        Pauli measuremnt quantum circuit.
    """
    num_qubits = len(op)
    qc = QuantumCircuit(num_qubits)
    for i, pauli in enumerate(op):
        if pauli == Pauli("X"):
            qc.append(pauli, [i])
            qc.h(i)
        elif pauli == Pauli("Y"):
            qc.append(pauli, [i])
            qc.sdg(i)
            qc.h(i)
    return qc


def get_bitstring_sign(op: Pauli, binary: str) -> int:
    r"""Convert Pauli string and bit-string measurement to expectation value.

    Takes Pauli String and a state in binary form and returns the sign based on the expectation value of the Pauli string with each single quibit state.

    This is achived by using the following evaluations:

    .. math::
        \begin{align}
        \left<0\left|I\right|0\right> &= 1\\
        \left<1\left|I\right|1\right> &= 1\\
        \left<0\left|Z\right|0\right> &= 1\\
        \left<1\left|Z\right|1\right> &= -1\\
        \left<0\left|HXH\right|0\right> &= 1\\
        \left<1\left|HXH\right|1\right> &= -1\\
        \left<0\left|HSYS^{\dagger}H\right|0\right> &= 1\\
        \left<1\left|HSYS^{\dagger}H\right|1\right> &= -1
        \end{align}

    The total expectation value is then evaulated as:

    .. math::
        E = \prod_i^N\left<b_i\left|P_{i,T}\right|b_i\right>

    With :math:`b_i` being the :math:`i` th bit and :math:`P_{i,T}` being the :math:`i` th proberly transformed Pauli operator.

    Args:
        op: Pauli string operator.
        binary: Measured bit-string.

    Returns:
        Expectation value of Pauli string.
    """
    sign = 1
    for i, pauli in enumerate(op.to_label()):
        if not pauli == "I":
            if binary[i] == "1":
                sign = sign * (-1)
    return sign


def make_cliques(paulis: PauliList) -> dict[str, list[str]]:
    """Partition Pauli strings into simultaniously measurable cliques.

    The Pauli strings are put into cliques accourding to Qubit-Wise Commutativity (QWC).

    #. https://arxiv.org/pdf/1907.13623.pdf, Sec. 4.1, 4.2, and 7.0
    """
    cliques: dict[str, list[str]] = {"Z" * len(paulis[0]): []}
    for pauli in paulis:
        pauli_str = str(pauli)
        if "X" not in pauli_str and "Y" not in pauli_str:
            cliques["Z" * len(paulis[0])].append(pauli_str)
        else:
            for clique in cliques:
                is_commuting = True
                for p_clique, p_op in zip(clique, pauli_str):
                    if p_clique == "I" or p_op == "I":
                        continue
                    if p_clique != p_op:
                        is_commuting = False
                        break
                if is_commuting:
                    commuting_clique = clique
                    break
            if is_commuting:
                new_clique_pauli = ""
                for p_clique, p_op in zip(commuting_clique, pauli_str):
                    if p_clique != "I":
                        new_clique_pauli += p_clique
                    else:
                        new_clique_pauli += p_op
                if new_clique_pauli != commuting_clique:
                    cliques[new_clique_pauli] = cliques[commuting_clique]
                    del cliques[commuting_clique]
                cliques[new_clique_pauli].append(pauli_str)
            else:
                cliques[pauli_str] = [pauli_str]
    return cliques


def correct_distribution(dist: dict[str, float], M: np.ndarray) -> dict[str, float]:
    r"""Corrects a quasi-distribution of bitstrings based on a correlation matrix in statevector notation.

    Args:
        dist: Quasi-distribution.
        M:    Correlation martix.

    Returns:
        Quasi-distribution corrected by correlation matrix.
    """
    C = np.zeros(np.shape(M)[0])
    # Convert bitstring distribution to columnvector of probabilities
    for bitstring, prob in dist.items():
        idx = int(bitstring[::-1], 2)
        C[idx] = prob
    # Apply M error mitigation matrix
    C_new = M @ C
    # Convert columnvector of probabilities to bitstring distribution
    for bitstring, prob in dist.items():
        idx = int(bitstring[::-1], 2)
        dist[bitstring] = C_new[idx]
    return dist<|MERGE_RESOLUTION|>--- conflicted
+++ resolved
@@ -272,13 +272,8 @@
 
             # Simulate each clique head with one combined device call
             # and return a list of distributions
-<<<<<<< HEAD
-            distr = self._one_call_pauli_sampler_distributions(
-                PauliList(list(cliques.keys())), self.parameters
-=======
             distr = self._one_call_sampler_distributions(
                 PauliList(list(cliques.keys())), self.parameters, self.circuit
->>>>>>> 03232fa6
             )
 
             # Loop over all clique Paul lists to obtain the result for each Pauli string from the clique head distribution
@@ -333,13 +328,9 @@
 
         # Simulate each clique head with one combined device call
         # and return a list of distributions
-<<<<<<< HEAD
-        distr = self._one_call_pauli_sampler_distributions(PauliList(list(cliques.keys())), run_parameters)
-=======
         distr = self._one_call_sampler_distributions(
             PauliList(list(cliques.keys())), run_parameters, self.circuit
         )
->>>>>>> 03232fa6
         distributions = {}
 
         # Check if error mitigation is requested and if read-out matrix already exists.
@@ -368,12 +359,6 @@
 
         return values.real
 
-<<<<<<< HEAD
-    def _one_call_pauli_sampler_distributions(
-        self, paulis: PauliList, run_parameters: list[float], custom_circ: None | QuantumCircuit = None
-    ) -> list[dict[str, float]]:
-        r"""Get results from a sampler distribution for several Pauli strings measured one circuit.
-=======
     def _one_call_sampler_distributions(
         self,
         paulis: PauliList | Pauli,
@@ -381,7 +366,6 @@
         circuits_in: list[QuantumCircuit] | QuantumCircuit,
     ) -> list[dict[str, float]]:
         r"""Get results from a sampler distribution for several Pauli strings measured on several circuits.
->>>>>>> 03232fa6
 
         The expectation value of a Pauli string is calcuated as:
 
@@ -391,15 +375,9 @@
         With :math:`p_i` being the :math:`i` th probability and :math:`b_i` being the `i` th bit-string.
 
         Args:
-<<<<<<< HEAD
-            paulis: List of Pauli strings to measure.
-            run_paramters: Parameters of circuit.
-            custom_circ: Specific circuit to run.
-=======
             paulis: (List of) Pauli strings to measure.
             run_paramters: List of parameters of each circuit.
             circuits_in: List of circuits
->>>>>>> 03232fa6
 
         Returns:
             Array of quasi-distributions in order of all circuits results for a given Pauli String first.
@@ -415,31 +393,18 @@
         circuits = [None] * (num_paulis * num_circuits)
 
         # Create QuantumCircuits
-<<<<<<< HEAD
-        if custom_circ is None:
-            for nr, pauli in enumerate(paulis):
-                ansatz_w_obs = self.circuit.compose(to_CBS_measurement(pauli))
-                ansatz_w_obs.measure_all()
-                circuits[nr] = ansatz_w_obs
-        else:
-            for nr, pauli in enumerate(paulis):
-                ansatz_w_obs = custom_circ.compose(to_CBS_measurement(pauli))
-                ansatz_w_obs.measure_all()
-                circuits[nr] = ansatz_w_obs
-=======
         for nr_pauli, pauli in enumerate(paulis):
             pauli_circuit = to_CBS_measurement(pauli)
             for nr_circuit, circuit in enumerate(circuits_in):
                 ansatz_w_obs = circuit.compose(pauli_circuit)
                 ansatz_w_obs.measure_all()
                 circuits[nr_circuit + (nr_pauli * num_circuits)] = ansatz_w_obs
->>>>>>> 03232fa6
 
         # Run sampler
         if num_circuits == 1:
             parameter_values = [run_parameters] * num_paulis
         else:
-            parameter_values = run_parameters * num_paulis
+            parameter_values = run_parameters * num_paulis  # type: ignore
         job = self._primitive.run(circuits, parameter_values=parameter_values)
         if hasattr(self._primitive.options, "shots"):
             # Shot-noise simulator
@@ -454,55 +419,6 @@
         distr = [res.binary_probabilities() for res in job.result().quasi_dists]
         return distr
 
-<<<<<<< HEAD
-    def _one_call_circuit_sampler_distributions(
-        self, pauli: Pauli, run_parameters: list[list[float]], circuits_in: list[QuantumCircuit]
-    ) -> list[dict[str, float]]:
-        r"""Get results from a sampler distribution for one given Pauli string measured on several circuits.
-
-        The expectation value of a Pauli string is calcuated as:
-
-        .. math::
-            E = \sum_i^N p_i\left<b_i\left|P\right|b_i\right>
-
-        With :math:`p_i` being the :math:`i` th probability and :math:`b_i` being the `i` th bit-string.
-
-        Args:
-            pauli: Pauli string to measure.
-            run_paramters: List of parameters of each circuit.
-            circuits_in: List of circuits
-
-        Returns:
-            Probability weighted Pauli string.
-        """
-        num_circuits = len(circuits_in)
-        circuits = [None] * num_circuits
-
-        # Circuit from pauli
-        pauli_circuit = to_CBS_measurement(pauli)
-        # Create QuantumCircuits
-        for nr, circuit in enumerate(circuits_in):
-            ansatz_w_obs = circuit.compose(pauli_circuit)
-            ansatz_w_obs.measure_all()
-            circuits[nr] = ansatz_w_obs
-
-        # Run sampler
-        job = self._primitive.run(circuits, parameter_values=run_parameters)
-        if hasattr(self._primitive.options, "shots"):
-            # Shot-noise simulator
-            self.total_shots_used += self._primitive.options.shots * num_circuits
-        elif "execution" in self._primitive.options:
-            # Device
-            self.total_shots_used += self._primitive.options["execution"]["shots"] * num_circuits
-        self.total_device_calls += 1
-        self.total_paulis_evaluated += num_circuits
-
-        # Get quasi-distribution in binary probabilities
-        distr = [res.binary_probabilities() for res in job.result().quasi_dists]
-        return distr
-
-=======
->>>>>>> 03232fa6
     def _sampler_distributions(
         self, pauli: PauliList, run_parameters: list[float], custom_circ: None | QuantumCircuit = None
     ) -> dict[str, float]:
@@ -607,11 +523,7 @@
             ansatzX = ansatz.copy()
             for i in range(self.num_qubits):
                 ansatzX.x(i)
-<<<<<<< HEAD
-            [Pzero, Pone] = self._one_call_circuit_sampler_distributions(
-=======
             [Pzero, Pone] = self._one_call_sampler_distributions(
->>>>>>> 03232fa6
                 Pauli("Z" * self.num_qubits),
                 [[10**-8] * len(ansatz.parameters)] * 2,
                 [ansatz.copy(), ansatzX],
@@ -643,11 +555,7 @@
                 # Make list of custom ansatz
                 ansatz_list[nr] = ansatzX
             # Simulate all elements with one device call
-<<<<<<< HEAD
-            Px_list = self._one_call_circuit_sampler_distributions(
-=======
             Px_list = self._one_call_sampler_distributions(
->>>>>>> 03232fa6
                 Pauli("Z" * self.num_qubits),
                 [[10**-8] * len(ansatz.parameters)] * len(ansatz_list),
                 ansatz_list,
