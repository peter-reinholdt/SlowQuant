--- conflicted
+++ resolved
@@ -52,12 +52,9 @@
         is_spin_conserving: bool = False,
         do_selfconsistent_operators: bool = True,
         do_projected_operators: bool = False,
-<<<<<<< HEAD
+        do_debugging: bool = False,
         do_statetransfer_operators: bool = False,
-        do_debugging: bool = False,
-=======
         do_projected_selfconsistent_operators: bool = False,
->>>>>>> fdaf9148
     ) -> None:
         """Initialize linear response by calculating the needed matrices.
 
@@ -68,10 +65,8 @@
             do_selfconsistent_operators: Use self-consistent active space excitation operators.
             do_projected_operators: Use projected active space excitation opreators.
         """
-<<<<<<< HEAD
         if sum([do_projected_operators, do_selfconsistent_operators, do_statetransfer_operators]) >= 2:
             raise ValueError('You set more than one method flag to True.')
-=======
         if do_projected_selfconsistent_operators and do_projected_operators:
             raise ValueError(
                 'do_projected_selfconsistent_operators and do_projected_operators cannot both be True.'
@@ -80,7 +75,6 @@
             raise ValueError(
                 'do_selfconsistent_operators and do_projected_selfconsistent_operators cannot both be True.'
             )
->>>>>>> fdaf9148
         self.wf = copy.deepcopy(wave_function)
         self.theta_picker = ThetaPicker(
             self.wf.active_occ_spin_idx,
@@ -342,13 +336,10 @@
             calculation_type = 'selfconsistent'
         elif do_projected_operators:
             calculation_type = 'generic'
-<<<<<<< HEAD
         elif do_statetransfer_operators:
             calculation_type = 'generic'
-=======
         elif do_projected_selfconsistent_operators:
             calculation_type = 'projected_selfconsistent'
->>>>>>> fdaf9148
         else:
             calculation_type = 'naive'
         if self.do_debugging is True:
